{
	"version": 0,
	"dependencies": [
		{
<<<<<<< HEAD
			"importpath": "github.com/armon/go-metrics",
			"repository": "https://github.com/armon/go-metrics",
			"vcs": "git",
			"revision": "023a4bbe4bb9bfb23ee7e1afc8d0abad217641f3",
			"branch": "master",
			"notests": true
		},
		{
			"importpath": "github.com/beorn7/perks/quantile",
			"repository": "https://github.com/beorn7/perks",
			"vcs": "git",
			"revision": "4c0e84591b9aa9e6dcfdf3e020114cd81f89d5f9",
			"branch": "master",
			"path": "/quantile",
			"notests": true
		},
		{
			"importpath": "github.com/boltdb/bolt",
			"repository": "https://github.com/boltdb/bolt",
			"vcs": "git",
			"revision": "2f1ce7a837dcb8da3ec595b1dac9d0632f0f99e8",
			"branch": "master",
			"notests": true
		},
		{
			"importpath": "github.com/circonus-labs/circonusllhist",
			"repository": "https://github.com/circonus-labs/circonusllhist",
			"vcs": "git",
			"revision": "6e85b9352cf0c2bb969831347491388bb3ae9c69",
=======
			"importpath": "github.com/go-sql-driver/mysql",
			"repository": "https://github.com/go-sql-driver/mysql",
			"vcs": "git",
			"revision": "cd4cb909ce1a31435164be29bf3682031f61539a",
>>>>>>> 5cb679db
			"branch": "master",
			"notests": true
		},
		{
			"importpath": "github.com/gogo/protobuf/gogoproto",
			"repository": "https://github.com/gogo/protobuf",
			"vcs": "git",
			"revision": "99cb9b23110011cc45571c901ecae6f6f5e65cd3",
			"branch": "master",
			"path": "/gogoproto",
			"notests": true
		},
		{
			"importpath": "github.com/gogo/protobuf/proto",
			"repository": "https://github.com/gogo/protobuf",
			"vcs": "git",
			"revision": "99cb9b23110011cc45571c901ecae6f6f5e65cd3",
			"branch": "master",
			"path": "proto",
			"notests": true
		},
		{
			"importpath": "github.com/golang/protobuf/proto",
			"repository": "https://github.com/golang/protobuf",
			"vcs": "git",
			"revision": "df1d3ca07d2d07bba352d5b73c4313b4e2a6203e",
			"branch": "master",
			"path": "/proto",
			"notests": true
		},
		{
			"importpath": "github.com/golang/protobuf/ptypes/any",
			"repository": "https://github.com/golang/protobuf",
			"vcs": "git",
			"revision": "df1d3ca07d2d07bba352d5b73c4313b4e2a6203e",
			"branch": "master",
			"path": "ptypes/any",
			"notests": true
		},
		{
<<<<<<< HEAD
			"importpath": "github.com/hashicorp/go-cleanhttp",
			"repository": "https://github.com/hashicorp/go-cleanhttp",
			"vcs": "git",
			"revision": "3573b8b52aa7b37b9358d966a898feb387f62437",
=======
			"importpath": "github.com/lib/pq",
			"repository": "https://github.com/lib/pq",
			"vcs": "git",
			"revision": "8c6ee72f3e6bcb1542298dd5f76cb74af9742cec",
>>>>>>> 5cb679db
			"branch": "master",
			"notests": true
		},
		{
<<<<<<< HEAD
			"importpath": "github.com/hashicorp/go-immutable-radix",
			"repository": "https://github.com/hashicorp/go-immutable-radix",
			"vcs": "git",
			"revision": "8aac2701530899b64bdea735a1de8da899815220",
			"branch": "master",
			"notests": true
		},
		{
			"importpath": "github.com/hashicorp/go-msgpack/codec",
			"repository": "https://github.com/hashicorp/go-msgpack",
			"vcs": "git",
			"revision": "fa3f63826f7c23912c15263591e65d54d080b458",
			"branch": "master",
			"path": "/codec",
			"notests": true
		},
		{
			"importpath": "github.com/hashicorp/go-retryablehttp",
			"repository": "https://github.com/hashicorp/go-retryablehttp",
			"vcs": "git",
			"revision": "2d5f5dbd904dbad432492c3ca2c12c72c9e3045a",
			"branch": "master",
			"notests": true
		},
		{
			"importpath": "github.com/hashicorp/golang-lru/simplelru",
			"repository": "https://github.com/hashicorp/golang-lru",
			"vcs": "git",
			"revision": "0a025b7e63adc15a622f29b0b2c4c3848243bbf6",
			"branch": "master",
			"path": "/simplelru",
			"notests": true
		},
		{
			"importpath": "github.com/hashicorp/raft",
			"repository": "https://github.com/hashicorp/raft",
			"vcs": "git",
			"revision": "6d14f0c70869faabd9e60ba7ed88a6cbbd6a661f",
			"branch": "master",
			"notests": true
		},
		{
			"importpath": "github.com/hashicorp/raft-boltdb",
			"repository": "https://github.com/hashicorp/raft-boltdb",
			"vcs": "git",
			"revision": "6e5ba93211eaf8d9a2ad7e41ffad8c6f160f9fe3",
			"branch": "master",
			"notests": true
		},
		{
			"importpath": "github.com/matttproud/golang_protobuf_extensions/pbutil",
			"repository": "https://github.com/matttproud/golang_protobuf_extensions",
			"vcs": "git",
			"revision": "c12348ce28de40eed0136aa2b644d0ee0650e56c",
			"branch": "master",
			"path": "/pbutil",
			"notests": true
		},
		{
=======
>>>>>>> 5cb679db
			"importpath": "github.com/nats-io/gnatsd",
			"repository": "https://github.com/nats-io/gnatsd",
			"vcs": "git",
			"revision": "c19527c03f2dac7c7433880c020eca3bcf676df5",
			"branch": "master",
			"notests": true
		},
		{
			"importpath": "github.com/nats-io/go-nats",
			"repository": "https://github.com/nats-io/go-nats",
			"vcs": "git",
			"revision": "6f06d34c19fc8607adf14668b5bb2c9465d78348",
			"branch": "master",
			"notests": true
		},
		{
			"importpath": "github.com/nats-io/go-nats-streaming",
			"repository": "https://github.com/nats-io/go-nats-streaming",
			"vcs": "git",
			"revision": "1b74f22f414c315e983e8aa6dea3571c999a31b2",
			"branch": "master",
			"notests": true
		},
		{
			"importpath": "github.com/nats-io/nats-on-a-log",
			"repository": "https://github.com/nats-io/nats-on-a-log",
			"vcs": "git",
			"revision": "2070433f45f93173589cc3d5034f12665564d9f2",
			"branch": "master",
			"notests": true
		},
		{
			"importpath": "github.com/nats-io/nuid",
			"repository": "https://github.com/nats-io/nuid",
			"vcs": "git",
			"revision": "289cccf02c178dc782430d534e3c1f5b72af807f",
			"branch": "master",
			"notests": true
		},
		{
<<<<<<< HEAD
			"importpath": "github.com/prometheus/client_golang/prometheus",
			"repository": "https://github.com/prometheus/client_golang",
			"vcs": "git",
			"revision": "94ff84a9a6ebb5e6eb9172897c221a64df3443bc",
			"branch": "master",
			"path": "/prometheus",
			"notests": true
		},
		{
			"importpath": "github.com/prometheus/client_model/go",
			"repository": "https://github.com/prometheus/client_model",
			"vcs": "git",
			"revision": "6f3806018612930941127f2a7c6c453ba2c527d2",
			"branch": "master",
			"path": "/go",
			"notests": true
		},
		{
			"importpath": "github.com/prometheus/common/expfmt",
			"repository": "https://github.com/prometheus/common",
			"vcs": "git",
			"revision": "61f87aac8082fa8c3c5655c7608d7478d46ac2ad",
			"branch": "master",
			"path": "/expfmt",
			"notests": true
		},
		{
			"importpath": "github.com/prometheus/common/internal/bitbucket.org/ww/goautoneg",
			"repository": "https://github.com/prometheus/common",
			"vcs": "git",
			"revision": "61f87aac8082fa8c3c5655c7608d7478d46ac2ad",
			"branch": "master",
			"path": "internal/bitbucket.org/ww/goautoneg",
			"notests": true
		},
		{
			"importpath": "github.com/prometheus/common/model",
			"repository": "https://github.com/prometheus/common",
			"vcs": "git",
			"revision": "61f87aac8082fa8c3c5655c7608d7478d46ac2ad",
			"branch": "master",
			"path": "model",
			"notests": true
		},
		{
			"importpath": "github.com/prometheus/procfs",
			"repository": "https://github.com/prometheus/procfs",
			"vcs": "git",
			"revision": "e645f4e5aaa8506fc71d6edbc5c4ff02c04c46f2",
			"branch": "master",
			"notests": true
		},
		{
			"importpath": "golang.org/x/net/context",
			"repository": "https://go.googlesource.com/net",
			"vcs": "git",
			"revision": "1c05540f6879653db88113bc4a2b70aec4bd491f",
			"branch": "master",
			"path": "/context",
			"notests": true
		},
		{
			"importpath": "golang.org/x/sys/unix",
			"repository": "https://go.googlesource.com/sys",
			"vcs": "git",
			"revision": "89d4068c4f4ccfd051a041f6088b8a7b8ecccb9c",
			"branch": "master",
			"path": "/unix",
=======
			"importpath": "google.golang.org/appengine/cloudsql",
			"repository": "https://github.com/golang/appengine",
			"vcs": "git",
			"revision": "9d8544a6b2c7df9cff240fcf92d7b2f59bc13416",
			"branch": "master",
			"path": "/cloudsql",
>>>>>>> 5cb679db
			"notests": true
		}
	]
}<|MERGE_RESOLUTION|>--- conflicted
+++ resolved
@@ -2,7 +2,6 @@
 	"version": 0,
 	"dependencies": [
 		{
-<<<<<<< HEAD
 			"importpath": "github.com/armon/go-metrics",
 			"repository": "https://github.com/armon/go-metrics",
 			"vcs": "git",
@@ -32,12 +31,14 @@
 			"repository": "https://github.com/circonus-labs/circonusllhist",
 			"vcs": "git",
 			"revision": "6e85b9352cf0c2bb969831347491388bb3ae9c69",
-=======
+            "branch": "master",
+            "notests": true
+        },
+        {
 			"importpath": "github.com/go-sql-driver/mysql",
 			"repository": "https://github.com/go-sql-driver/mysql",
 			"vcs": "git",
 			"revision": "cd4cb909ce1a31435164be29bf3682031f61539a",
->>>>>>> 5cb679db
 			"branch": "master",
 			"notests": true
 		},
@@ -78,22 +79,22 @@
 			"notests": true
 		},
 		{
-<<<<<<< HEAD
 			"importpath": "github.com/hashicorp/go-cleanhttp",
 			"repository": "https://github.com/hashicorp/go-cleanhttp",
 			"vcs": "git",
 			"revision": "3573b8b52aa7b37b9358d966a898feb387f62437",
-=======
+            "branch": "master",
+            "notests": true
+        },
+        {
 			"importpath": "github.com/lib/pq",
 			"repository": "https://github.com/lib/pq",
 			"vcs": "git",
 			"revision": "8c6ee72f3e6bcb1542298dd5f76cb74af9742cec",
->>>>>>> 5cb679db
-			"branch": "master",
-			"notests": true
-		},
-		{
-<<<<<<< HEAD
+			"branch": "master",
+			"notests": true
+		},
+		{
 			"importpath": "github.com/hashicorp/go-immutable-radix",
 			"repository": "https://github.com/hashicorp/go-immutable-radix",
 			"vcs": "git",
@@ -153,8 +154,6 @@
 			"notests": true
 		},
 		{
-=======
->>>>>>> 5cb679db
 			"importpath": "github.com/nats-io/gnatsd",
 			"repository": "https://github.com/nats-io/gnatsd",
 			"vcs": "git",
@@ -195,7 +194,6 @@
 			"notests": true
 		},
 		{
-<<<<<<< HEAD
 			"importpath": "github.com/prometheus/client_golang/prometheus",
 			"repository": "https://github.com/prometheus/client_golang",
 			"vcs": "git",
@@ -264,14 +262,15 @@
 			"revision": "89d4068c4f4ccfd051a041f6088b8a7b8ecccb9c",
 			"branch": "master",
 			"path": "/unix",
-=======
+            "notests": true
+        },
+        {
 			"importpath": "google.golang.org/appengine/cloudsql",
 			"repository": "https://github.com/golang/appengine",
 			"vcs": "git",
 			"revision": "9d8544a6b2c7df9cff240fcf92d7b2f59bc13416",
 			"branch": "master",
 			"path": "/cloudsql",
->>>>>>> 5cb679db
 			"notests": true
 		}
 	]
