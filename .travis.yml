language: go
sudo: false
go:
<<<<<<< HEAD
- 1.8.x
- 1.9.x
=======
- 1.8.5
- 1.9.2
>>>>>>> 5cb679db
install:
- go get -t ./...
- go get github.com/nats-io/gnatsd
- go get github.com/mattn/goveralls
- go get github.com/wadey/gocovmerge
- go get -u honnef.co/go/tools/cmd/megacheck
- go get -u github.com/client9/misspell/cmd/misspell
- go get -u github.com/go-sql-driver/mysql
services:
- mysql
before_script:
- EXCLUDE_VENDOR=$(go list ./... | grep -v "/vendor/")
- go build
- $(exit $(go fmt $EXCLUDE_VENDOR | wc -l))
- go vet $EXCLUDE_VENDOR
- $(exit $(misspell -locale US . | grep -v "vendor/" | wc -l))
- megacheck -ignore "$(cat staticcheck.ignore)" $EXCLUDE_VENDOR
script:
<<<<<<< HEAD
- go test -i $EXCLUDE_VENDOR
- if [[ "$TRAVIS_GO_VERSION" == 1.9.* ]]; then ./scripts/cov.sh TRAVIS; else go test $EXCLUDE_VENDOR; fi
=======
- mysql -u root -e "CREATE USER 'nss'@'localhost' IDENTIFIED BY 'password'; GRANT ALL PRIVILEGES ON *.* TO 'nss'@'localhost'; CREATE DATABASE test_nats_streaming;"
- go test -i -race $EXCLUDE_VENDOR
- if [[ "$TRAVIS_GO_VERSION" == 1.9.* ]]; then ./scripts/cov.sh TRAVIS; else go test -race $EXCLUDE_VENDOR; fi
>>>>>>> 5cb679db
after_success:
- if [[ "$TRAVIS_GO_VERSION" == 1.9.* ]] && [ "$TRAVIS_TAG" != "" ]; then ./scripts/cross_compile.sh $TRAVIS_TAG; ghr --owner nats-io --token $GITHUB_TOKEN --draft --replace $TRAVIS_TAG pkg/; fi<|MERGE_RESOLUTION|>--- conflicted
+++ resolved
@@ -1,13 +1,8 @@
 language: go
 sudo: false
 go:
-<<<<<<< HEAD
 - 1.8.x
 - 1.9.x
-=======
-- 1.8.5
-- 1.9.2
->>>>>>> 5cb679db
 install:
 - go get -t ./...
 - go get github.com/nats-io/gnatsd
@@ -26,13 +21,8 @@
 - $(exit $(misspell -locale US . | grep -v "vendor/" | wc -l))
 - megacheck -ignore "$(cat staticcheck.ignore)" $EXCLUDE_VENDOR
 script:
-<<<<<<< HEAD
+- mysql -u root -e "CREATE USER 'nss'@'localhost' IDENTIFIED BY 'password'; GRANT ALL PRIVILEGES ON *.* TO 'nss'@'localhost'; CREATE DATABASE test_nats_streaming;"
 - go test -i $EXCLUDE_VENDOR
 - if [[ "$TRAVIS_GO_VERSION" == 1.9.* ]]; then ./scripts/cov.sh TRAVIS; else go test $EXCLUDE_VENDOR; fi
-=======
-- mysql -u root -e "CREATE USER 'nss'@'localhost' IDENTIFIED BY 'password'; GRANT ALL PRIVILEGES ON *.* TO 'nss'@'localhost'; CREATE DATABASE test_nats_streaming;"
-- go test -i -race $EXCLUDE_VENDOR
-- if [[ "$TRAVIS_GO_VERSION" == 1.9.* ]]; then ./scripts/cov.sh TRAVIS; else go test -race $EXCLUDE_VENDOR; fi
->>>>>>> 5cb679db
 after_success:
 - if [[ "$TRAVIS_GO_VERSION" == 1.9.* ]] && [ "$TRAVIS_TAG" != "" ]; then ./scripts/cross_compile.sh $TRAVIS_TAG; ghr --owner nats-io --token $GITHUB_TOKEN --draft --replace $TRAVIS_TAG pkg/; fi